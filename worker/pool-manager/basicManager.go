package pmanager

import (
	"bufio"
	"errors"
	"fmt"
	"os"
	"strconv"
	"strings"
	"sync"
	"time"

	sb "github.com/open-lambda/open-lambda/worker/sandbox"

	"github.com/open-lambda/open-lambda/worker/config"
	"github.com/open-lambda/open-lambda/worker/pool-manager/policy"
)

type BasicManager struct {
	factory *BufferedCacheFactory
	cluster string
	servers []*policy.ForkServer
	matcher policy.CacheMatcher
	seq     int
	mutex   *sync.Mutex
	sizes   map[string]float64
}

func NewBasicManager(opts *config.Config) (bm *BasicManager, err error) {
	servers := make([]*policy.ForkServer, 0, 0)
	sizes, err := readPkgSizes("/users/tharter/open-lambda/worker/pool-manager/package_sizes.txt")
	if err != nil {
		return nil, err
	}

	bm = &BasicManager{
		cluster: opts.Cluster_name,
		servers: servers,
		matcher: policy.NewSubsetMatcher(),
		seq:     0,
		mutex:   &sync.Mutex{},
		sizes:   sizes,
	}

	rootCID, err := bm.initCacheRoot(opts.Pool_dir, opts.Pkgs_dir)
	if err != nil {
		return nil, err
	}

	e, err := policy.NewEvictor("", rootCID, 5000000) // 1GB -> make configurable
	if err != nil {
		return nil, err
	}

	go func(bm *BasicManager) {
		for {
			time.Sleep(50 * time.Millisecond)
			bm.servers = e.CheckUsage(bm.servers, bm.mutex)
		}
	}(bm)

	return bm, nil
}

func (bm *BasicManager) Provision(sandbox sb.ContainerSandbox, dir string, pkgs []string) (fs *policy.ForkServer, err error) {
	bm.mutex.Lock()

	fs, toCache := bm.matcher.Match(bm.servers, pkgs)

	// make new cache entry if necessary
	if len(toCache) != 0 {
		fs, err = bm.newCacheEntry(fs, toCache)
		if err != nil {
			return nil, err
		}
	} else {
		bm.mutex.Unlock()
		fs.Mutex.Lock()
	}
	defer fs.Mutex.Unlock()

	// keep track of number of hits
	fs.Hit()

	// signal interpreter to forkenter into sandbox's namespace
	pid, err := forkRequest(fs.SockPath, sandbox.NSPid(), []string{}, true)
	if err != nil {
		return nil, err
	}

	// change cgroup of spawned lambda server
	if err = sandbox.CGroupEnter(pid); err != nil {
		return nil, err
	}

	return fs, nil
}

func (bm *BasicManager) newCacheEntry(fs *policy.ForkServer, toCache []string) (*policy.ForkServer, error) {
	// make hashset of packages for new entry
	pkgs := make(map[string]bool)
	size := 0.0
	for key, val := range fs.Packages {
		pkgs[key] = val
	}
	for k := 0; k < len(toCache); k++ {
		pkgs[toCache[k]] = true
		size += bm.sizes[strings.ToLower(toCache[k])]
	}

	newFs := &policy.ForkServer{
		Packages: pkgs,
		Hits:     0.0,
		Parent:   fs,
		Children: 0,
		Mutex:    &sync.Mutex{},
	}

	fs.Children += 1

	bm.servers = append(bm.servers, newFs)
	bm.seq++

	newFs.Mutex.Lock()
	bm.mutex.Unlock()

	// get container for new entry
	sandbox, dir, err := bm.factory.Create()
	if err != nil {
		return nil, err
	}

	// signal interpreter to forkenter into sandbox's namespace
	pid, err := forkRequest(fs.SockPath, sandbox.NSPid(), toCache, false)
	if err != nil {
		return nil, err
	}

	sockPath := fmt.Sprintf("%s/fs.sock", dir)

	// wait up to 15s for server to initialize
	start := time.Now()
	for ok := true; ok; ok = os.IsNotExist(err) {
		_, err = os.Stat(sockPath)
		if time.Since(start).Seconds() > 30 {
			return nil, errors.New(fmt.Sprintf("cache server %d failed to initialize after 30s", bm.seq))
		}
	}

	newFs.Sandbox = sandbox
	newFs.Pid = pid
	newFs.SockPath = sockPath

	return newFs, nil
}

<<<<<<< HEAD
func (bm *BasicManager) initCacheRoot(poolDir string) (rootCID string, err error) {
	factory, rootSB, rootDir, rootCID, err := InitCacheFactory(poolDir, bm.cluster, 20) //TODO: buffer
=======
func (bm *BasicManager) initCacheRoot(poolDir, pkgsDir string) (rootCID string, err error) {
	factory, rootSB, rootDir, rootCID, err := InitCacheFactory(poolDir, pkgsDir, bm.cluster, 2) //TODO: buffer
>>>>>>> eb5d754d
	if err != nil {
		return "", err
	}
	bm.factory = factory

	// wait up to 5s for root server to spawn
	pidPath := fmt.Sprintf("%s/pid", rootDir)
	start := time.Now()
	for ok := true; ok; ok = os.IsNotExist(err) {
		_, err = os.Stat(pidPath)
		if time.Since(start).Seconds() > 5 {
			return "", errors.New("root forkserver failed to start after 5s")
		}
	}

	pidFile, err := os.Open(pidPath)
	if err != nil {
		return "", err
	}
	defer pidFile.Close()

	scnr := bufio.NewScanner(pidFile)
	scnr.Scan()
	pid := scnr.Text()

	if err := scnr.Err(); err != nil {
		return "", err
	}

	fs := &policy.ForkServer{
		Sandbox:  rootSB,
		Pid:      pid,
		SockPath: fmt.Sprintf("%s/fs.sock", rootDir),
		Packages: make(map[string]bool),
		Hits:     0.0,
		Parent:   nil,
		Children: 0,
		Mutex:    &sync.Mutex{},
		Size:     1.0, // divide-by-zero
	}

	bm.servers = append(bm.servers, fs)

	return rootCID, nil
}

func readPkgSizes(path string) (map[string]float64, error) {
	sizes := make(map[string]float64)
	file, err := os.Open(path)
	if err != nil {
		return nil, err
	}
	defer file.Close()

	scanner := bufio.NewScanner(file)
	for scanner.Scan() {
		if err = scanner.Err(); err != nil {
			return nil, err
		}

		split := strings.Split(scanner.Text(), ":")
		if len(split) != 2 {
			return nil, errors.New("malformed package size file")
		}

		size, err := strconv.Atoi(split[1])
		if err != nil {
			return nil, err
		}
		sizes[strings.ToLower(split[1])] = float64(size)
	}

	return sizes, nil
}<|MERGE_RESOLUTION|>--- conflicted
+++ resolved
@@ -154,13 +154,8 @@
 	return newFs, nil
 }
 
-<<<<<<< HEAD
-func (bm *BasicManager) initCacheRoot(poolDir string) (rootCID string, err error) {
-	factory, rootSB, rootDir, rootCID, err := InitCacheFactory(poolDir, bm.cluster, 20) //TODO: buffer
-=======
 func (bm *BasicManager) initCacheRoot(poolDir, pkgsDir string) (rootCID string, err error) {
 	factory, rootSB, rootDir, rootCID, err := InitCacheFactory(poolDir, pkgsDir, bm.cluster, 2) //TODO: buffer
->>>>>>> eb5d754d
 	if err != nil {
 		return "", err
 	}
