--- conflicted
+++ resolved
@@ -54,11 +54,7 @@
 cgrouptest-config :
 	$(eval export WORKER_CONFIG := $(PWD)/testing/worker-config-cgroup.json)
 
-<<<<<<< HEAD
-cgroup_test : cgrouptest-config imgs/lambda cgroup/cgroup_init
-=======
 cgrouptest : cgrouptest-config imgs/lambda cgroup/cgroup_init
->>>>>>> 29e3cc36
 	cd $(WORKER_DIR) && $(GO) test ./sandbox -v
 
 .PHONY: pooltest pooltest-config
